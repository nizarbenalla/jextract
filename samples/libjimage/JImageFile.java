--- conflicted
+++ resolved
@@ -68,11 +68,7 @@
                    System.out.println("package " + package_name.getUtf8String(0));
                    System.out.println("name " + name.getUtf8String(0));
                    return 1;
-<<<<<<< HEAD
-                }, arena.scope());
-=======
                 }, arena);
->>>>>>> 3250ae2b
 
             JIMAGE_ResourceIterator(jimageFile, visitor, NULL);
 
