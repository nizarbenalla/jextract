--- conflicted
+++ resolved
@@ -214,29 +214,6 @@
         } else {
             builder.append("FunctionDescriptor.ofVoid(");
         }
-<<<<<<< HEAD
-        indent();
-        append(" * {@snippet lang=c :\n");
-        append(CDeclarationPrinter.declaration(decl, " ".repeat(align*4) + " * "));
-        indent();
-        append(" * }\n");
-        indent();
-        append(" */\n");
-    }
-
-    void emitDocComment(Type.Function funcType, String name) {
-        indent();
-        append("/**\n");
-        indent();
-        append(" * {@snippet lang=c :\n");
-        append(" * ");
-        append(CDeclarationPrinter.declaration(funcType, name));
-        append(";\n");
-        indent();
-        append(" * }\n");
-        indent();
-        append(" */\n");
-=======
         if (!noArgs) {
             builder.append("\n");
             String delim = "";
@@ -253,7 +230,6 @@
 
     String indentString(int size) {
         return " ".repeat(size * 4);
->>>>>>> bd45c8b5
     }
 
     private String primitiveLayoutString(Primitive primitiveType, long align) {
