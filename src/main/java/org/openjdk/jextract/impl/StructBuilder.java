--- conflicted
+++ resolved
@@ -177,11 +177,7 @@
         incrAlign();
         indent();
         append(MEMBER_MODS + " ");
-<<<<<<< HEAD
-        append(fiName + " " + javaName + "(MemorySegment segment, SegmentScope scope) {\n");
-=======
         append(fiName + " " + javaName + "(MemorySegment segment, Arena scope) {\n");
->>>>>>> 3250ae2b
         incrAlign();
         indent();
         append("return " + fiName + ".ofAddress(" + javaName + "$get(segment), scope);\n");
@@ -285,11 +281,7 @@
         incrAlign();
         indent();
         append(MEMBER_MODS);
-<<<<<<< HEAD
-        append(" MemorySegment ofAddress(MemorySegment addr, SegmentScope scope) { return RuntimeHelper.asArray(addr, $LAYOUT(), 1, scope); }\n");
-=======
-        append(" MemorySegment ofAddress(MemorySegment addr, Arena scope) { return RuntimeHelper.asArray(addr, $LAYOUT(), 1, scope); }\n");
->>>>>>> 3250ae2b
+        append(" MemorySegment ofAddress(MemorySegment addr, Arena arena) { return RuntimeHelper.asArray(addr, $LAYOUT(), 1, arena); }\n");
         decrAlign();
     }
 
