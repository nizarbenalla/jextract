import org.apache.tools.ant.taskdefs.condition.Os
import java.nio.file.Files;
import java.nio.file.Path;

plugins {
    id "java"
}

sourceSets {
    test {
        java {
            srcDirs = ['test/jtreg', file("test/jtreg/generator").listFiles(), 'test/lib', 'test/testng']
            // exclude all test files from compilation. Jtreg compiles these for us when tests run
            exclude "**/*"
        }
    }
}

dependencies {
    // add jtreg jars as dependencies of tests
    testImplementation fileTree(dir: findProperty("jtreg_home") + "/lib/", include: "*.jar")
}

def static checkPath(String p) {
    if (!Files.exists(Path.of(p))) {
        throw new IllegalArgumentException("Error: the path ${p} does not exist");
    }
}

def llvm_home = project.property("llvm_home")
checkPath(llvm_home)
checkPath("${llvm_home}/lib/clang")
def clang_versions = new File("${llvm_home}/lib/clang/").list();
if (clang_versions.length == 0) {
    throw new IllegalArgumentException("Could not detect clang version." +
            " Make sure a ${llvm_home}/lib/clang/<VERSION> directory exists")
}
def clang_version = clang_versions[0]

def jextract_version = "22"
def jmods_dir = "$buildDir/jmods"
def jextract_jmod_file = "$jmods_dir/org.openjdk.jextract.jmod"
def jextract_jmod_inputs = "$buildDir/jmod_inputs"
def jextract_app_dir = "$buildDir/jextract"
def clang_include_dir = "${llvm_home}/lib/clang/${clang_version}/include"
checkPath(clang_include_dir)
def os_lib_dir = Os.isFamily(Os.FAMILY_WINDOWS)? "bin" : "lib"
def os_script_extension = Os.isFamily(Os.FAMILY_WINDOWS)? ".bat" : ""
def libclang_dir = "${llvm_home}/${os_lib_dir}"
checkPath(libclang_dir)

repositories {
    mavenCentral()
}

compileJava {
    options.release = 22
    options.fork = true
    options.forkOptions.executable = "${jdk22_home}/bin/javac"
}

jar {
    archiveBaseName = 'org.openjdk.jextract'
    archiveVersion = project.version
}

task copyLibClang(type: Sync) {
    into("$buildDir/jmod_inputs")

    from("${libclang_dir}") {
        include("*clang.*")
        include("libLLVM.*")
        exclude("clang.exe")
        into("libs")
    }

    from("$clang_include_dir") {
        include("*.h")
        into("conf/jextract")
    }
}

task createJextractJmod(type: Exec) {
    dependsOn jar, copyLibClang

    // if these inputs or outputs change, gradle will rerun the task
    inputs.file(jar.archiveFile.get())
    inputs.dir("$jextract_jmod_inputs")
    outputs.file(jextract_jmod_file)

    doFirst {
        delete(jextract_jmod_file)
    }

    executable = "${jdk22_home}/bin/jmod"
    args = [
          "create",
          "--module-version=$jextract_version",
          "--class-path=" + jar.archiveFile.get(),
          "--libs=$jextract_jmod_inputs/libs",
          "--conf=$jextract_jmod_inputs/conf",
          "${jextract_jmod_file}"
    ]
}

task createJextractImage(type: Exec) {
    dependsOn createJextractJmod

    // if these inputs or outputs change, gradle will rerun the task
    inputs.file("$jextract_jmod_file")
    outputs.dir(jextract_app_dir)

    def quote_jlink_opts = Os.isFamily(Os.FAMILY_WINDOWS)?
        '\\"--enable-native-access=org.openjdk.jextract\\"' :
        '"--enable-native-access=org.openjdk.jextract"'

    doFirst {
        delete(jextract_app_dir)
    }

    executable = "${jdk22_home}/bin/jlink"
    args = [
         "--module-path=$jmods_dir",
         "--add-modules=org.openjdk.jextract",
         "--output=${jextract_app_dir}",
         "--launcher=jextract=org.openjdk.jextract/org.openjdk.jextract.JextractTool",
         "--strip-debug", "--no-man-pages", "--no-header-files",
         "--add-options",
         "${quote_jlink_opts}"
    ]
}

// build the jextract image when the build or assemble task is run
assemble.dependsOn(createJextractImage)

// very simple integration test for generated jextract
task verify(type: Exec) {
    dependsOn createJextractImage

    executable = "${jextract_app_dir}/bin/jextract${os_script_extension}"
    args = [ "test.h", "--output", "$buildDir/integration_test" ]
}

// jlink a JDK image with org.openjdk.jextract for testing
task createRuntimeImageForTest(type: Exec) {
    dependsOn createJextractJmod

    def out_dir = "$buildDir/jextract-jdk-test-image"

    // if these inputs or outputs change, gradle will rerun the task
    inputs.file("$jextract_jmod_file")
    outputs.dir(out_dir)

    doFirst {
        delete(out_dir)
    }

    executable = "${jdk22_home}/bin/jlink"
    args = [
         "--module-path=$jmods_dir" + File.pathSeparator + "$jdk22_home/jmods",
         "--add-modules=ALL-MODULE-PATH",
         "--output=$out_dir",
    ]
}

task cmakeConfigure(type: Exec) {
    executable = "cmake"
    args = [
        "-B", "$buildDir/testlib-build",
        "-S", "$projectDir/test/test-support",
        "-DTEST_SOURCE_ROOT:FILEPATH=$projectDir/test",
        "-DCMAKE_BUILD_TYPE:STRING=Release",
        "-DCMAKE_INSTALL_PREFIX:FILEPATH=$buildDir/testlib-install"
    ]
}

task cmakeBuild(type: Exec) {
    dependsOn cmakeConfigure

    executable = "cmake"
    args = [
        "--build", "$buildDir/testlib-build",
        "--config", "Release",
        "--target", "install"
    ]
}

void createJtregTask(String name, boolean coverage, String os_lib_dir) {
    tasks.register(name, JavaExec) {
        dependsOn createRuntimeImageForTest,cmakeBuild

        if (findProperty("jtreg_home") == null) {
            throw new GradleException("jtreg_home is not defined")
        }
        // e.g.: <jacoco repo>/org.jacoco.agent/target/classes/jacocoagent.jar
        if (coverage && findProperty("jacoco_agent") == null) {
            throw new GradleException("jacoco_agent is not defined")
        }

        workingDir = "$buildDir"

        classpath = files(findProperty("jtreg_home") + "/lib/jtreg.jar")

        args = [
                "-jdk", "$buildDir/jextract-jdk-test-image",
                "-nativepath:$buildDir/testlib-install/${os_lib_dir}",
                "-javaoption:--enable-preview",
                "-javaoption:--enable-native-access=org.openjdk.jextract,ALL-UNNAMED",
                "-avm", "-conc:auto", "-verbose:summary,fail,error",
                "-retain:fail,error",
        ]

        if (coverage) {
            String jacocoAgent = findProperty("jacoco_agent")
            String coverageFile = "$buildDir/jacoco-run/jextract.exec"
            String includes = "org.openjdk.jextract.*"
            args += "-javaoption:-javaagent:$jacocoAgent=destfile=$coverageFile,includes=$includes"
        }

        args += "../test"
    }
}

createJtregTask("jtreg", false, os_lib_dir)
createJtregTask("jtregWithCoverage", true, os_lib_dir)

tasks.register("coverage", JavaExec) {
    dependsOn jtregWithCoverage

    // e.g.: <jacoco repo>/org.jacoco.cli/target/org.jacoco.cli-0.8.12-SNAPSHOT-nodeps.jar
    if (findProperty("jacoco_cli") == null) {
        throw new GradleException("jacoco_cli is not defined")
    }

    classpath = files(findProperty("jacoco_cli"))

    args = [
<<<<<<< HEAD
            "-jdk", "$buildDir/jextract-jdk-test-image",
            "-nativepath:$buildDir/testlib-install/${os_lib_dir}",
            "-javaoption:--enable-native-access=org.openjdk.jextract,ALL-UNNAMED",
            "-avm", "-conc:auto", "-verbose:summary",
            "../test"
=======
            "report",
            "$buildDir/jacoco-run/jextract.exec",
            "--classfiles", "$buildDir/classes/java/main",
            "--sourcefiles", "$projectDir/src/main/java",
            "--html", "$buildDir/jacoco-report"
>>>>>>> 3e7e4de5
    ]
}<|MERGE_RESOLUTION|>--- conflicted
+++ resolved
@@ -55,6 +55,7 @@
 
 compileJava {
     options.release = 22
+    options.compilerArgs << "--enable-preview"
     options.fork = true
     options.forkOptions.executable = "${jdk22_home}/bin/javac"
 }
@@ -111,8 +112,8 @@
     outputs.dir(jextract_app_dir)
 
     def quote_jlink_opts = Os.isFamily(Os.FAMILY_WINDOWS)?
-        '\\"--enable-native-access=org.openjdk.jextract\\"' :
-        '"--enable-native-access=org.openjdk.jextract"'
+        '\\"--enable-native-access=org.openjdk.jextract\\" \\"--enable-preview\""' :
+        '"--enable-native-access=org.openjdk.jextract" "--enable-preview"'
 
     doFirst {
         delete(jextract_app_dir)
@@ -235,18 +236,10 @@
     classpath = files(findProperty("jacoco_cli"))
 
     args = [
-<<<<<<< HEAD
-            "-jdk", "$buildDir/jextract-jdk-test-image",
-            "-nativepath:$buildDir/testlib-install/${os_lib_dir}",
-            "-javaoption:--enable-native-access=org.openjdk.jextract,ALL-UNNAMED",
-            "-avm", "-conc:auto", "-verbose:summary",
-            "../test"
-=======
             "report",
             "$buildDir/jacoco-run/jextract.exec",
             "--classfiles", "$buildDir/classes/java/main",
             "--sourcefiles", "$projectDir/src/main/java",
             "--html", "$buildDir/jacoco-report"
->>>>>>> 3e7e4de5
     ]
 }