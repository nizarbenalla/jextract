/*
 *  Copyright (c) 2022, Oracle and/or its affiliates. All rights reserved.
 *  DO NOT ALTER OR REMOVE COPYRIGHT NOTICES OR THIS FILE HEADER.
 *
 *  This code is free software; you can redistribute it and/or modify it
 *  under the terms of the GNU General Public License version 2 only, as
 *  published by the Free Software Foundation.  Oracle designates this
 *  particular file as subject to the "Classpath" exception as provided
 *  by Oracle in the LICENSE file that accompanied this code.
 *
 *  This code is distributed in the hope that it will be useful, but WITHOUT
 *  ANY WARRANTY; without even the implied warranty of MERCHANTABILITY or
 *  FITNESS FOR A PARTICULAR PURPOSE.  See the GNU General Public License
 *  version 2 for more details (a copy is included in the LICENSE file that
 *  accompanied this code).
 *
 *  You should have received a copy of the GNU General Public License version
 *  2 along with this work; if not, write to the Free Software Foundation,
 *  Inc., 51 Franklin St, Fifth Floor, Boston, MA 02110-1301 USA.
 *
 *   Please contact Oracle, 500 Oracle Parkway, Redwood Shores, CA 94065 USA
 *  or visit www.oracle.com if you need additional information or have any
 *  questions.
 *
 */

package org.openjdk.jextract.clang;

import java.lang.foreign.Arena;
import java.lang.foreign.MemorySegment;
import java.lang.foreign.SegmentAllocator;
import java.util.function.Consumer;

/**
 * This class models a libclang entity that has an explicit lifecycle (e.g. TranslationUnit, Index).
 * This class starts a new confined session and an arena allocator; this arena allocator is used by all
 * the abstractions "owned" by this disposable. For instance, as a CXCursor's lifetime is the same as that of
 * the CXTranslationUnit's lifetime, cursors are allocated inside the translation unit's lifetime.
 */
public abstract class ClangDisposable implements SegmentAllocator, AutoCloseable {
    protected final MemorySegment ptr;
    protected final Arena arena;

<<<<<<< HEAD
    public ClangDisposable(MemorySegment ptr, long size, Runnable cleanup) {
        this.arena = Arena.openConfined();
        this.ptr = MemorySegment.ofAddress(ptr.address(), size, arena.scope(), cleanup).asReadOnly();
=======
    public ClangDisposable(MemorySegment ptr, long size, Consumer<MemorySegment> cleanup) {
        this.arena = Arena.ofConfined();
        this.ptr = ptr.reinterpret(size, arena, cleanup).asReadOnly();
>>>>>>> 3250ae2b
    }

    public ClangDisposable(MemorySegment ptr, Consumer<MemorySegment> cleanup) {
        this(ptr, 0, cleanup);
    }

    @Override
    public void close() {
        arena.close();
    }

    @Override
    public MemorySegment allocate(long bytesSize, long bytesAlignment) {
        return arena.allocate(bytesSize, bytesAlignment);
    }

    /**
     * A libclang entity owned by some libclang disposable entity. Entities modelled by this class
     * do not have their own session; instead, they piggyback on the session of their owner.
     */
    static class Owned {
        final MemorySegment segment;
        final ClangDisposable owner;

        protected Owned(MemorySegment segment, ClangDisposable owner) {
            this.segment = segment;
            this.owner = owner;
        }
    }
}<|MERGE_RESOLUTION|>--- conflicted
+++ resolved
@@ -41,15 +41,9 @@
     protected final MemorySegment ptr;
     protected final Arena arena;
 
-<<<<<<< HEAD
-    public ClangDisposable(MemorySegment ptr, long size, Runnable cleanup) {
-        this.arena = Arena.openConfined();
-        this.ptr = MemorySegment.ofAddress(ptr.address(), size, arena.scope(), cleanup).asReadOnly();
-=======
     public ClangDisposable(MemorySegment ptr, long size, Consumer<MemorySegment> cleanup) {
         this.arena = Arena.ofConfined();
         this.ptr = ptr.reinterpret(size, arena, cleanup).asReadOnly();
->>>>>>> 3250ae2b
     }
 
     public ClangDisposable(MemorySegment ptr, Consumer<MemorySegment> cleanup) {
