--- conflicted
+++ resolved
@@ -47,11 +47,7 @@
 $(BUILD_CLASSES_DIR):
 	$(MKDIR) -p $(BUILD_CLASSES_DIR)/org/openjdk/jextract/impl
 	$(FIXPATH) $(PANAMA_JAVA_HOME)/bin/javac \
-<<<<<<< HEAD
-	    --release=20 \
-=======
 	    --release=21 \
->>>>>>> 3250ae2b
 	    --enable-preview \
 	    -d "$(BUILD_CLASSES_DIR)" \
 	    src/main/java/module-info.java \
@@ -75,11 +71,7 @@
 	# create jextract jmod file
 	$(FIXPATH) $(PANAMA_JAVA_HOME)/bin/jmod \
 	    create \
-<<<<<<< HEAD
-	    --module-version=20 \
-=======
 	    --module-version=21 \
->>>>>>> 3250ae2b
 	    --class-path=$(BUILD_CLASSES_DIR) \
 	    --libs=$(JEXTRACT_JMOD_LIBS_DIR) \
 	    --conf=$(JEXTRACT_JMOD_CONF_DIR) \
