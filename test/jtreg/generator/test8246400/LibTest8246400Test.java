--- conflicted
+++ resolved
@@ -66,11 +66,7 @@
             MemorySegment callback = cosine_similarity$dot.allocate((a, b) -> {
                 return (Vector.x$get(a) * Vector.x$get(b)) +
                     (Vector.y$get(a) * Vector.y$get(b));
-<<<<<<< HEAD
-            }, arena.scope());
-=======
             }, arena);
->>>>>>> 3250ae2b
 
             var value = cosine_similarity(v1, v2, callback);
             assertEquals(value, 0.0, 0.1);
