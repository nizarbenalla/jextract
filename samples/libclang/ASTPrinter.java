/*
 * Copyright (c) 2020, Oracle and/or its affiliates. All rights reserved.
 *
 * Redistribution and use in source and binary forms, with or without
 * modification, are permitted provided that the following conditions
 * are met:
 *
 *   - Redistributions of source code must retain the above copyright
 *     notice, this list of conditions and the following disclaimer.
 *
 *   - Redistributions in binary form must reproduce the above copyright
 *     notice, this list of conditions and the following disclaimer in the
 *     documentation and/or other materials provided with the distribution.
 *
 *   - Neither the name of Oracle nor the names of its
 *     contributors may be used to endorse or promote products derived
 *     from this software without specific prior written permission.
 *
 * THIS SOFTWARE IS PROVIDED BY THE COPYRIGHT HOLDERS AND CONTRIBUTORS "AS
 * IS" AND ANY EXPRESS OR IMPLIED WARRANTIES, INCLUDING, BUT NOT LIMITED TO,
 * THE IMPLIED WARRANTIES OF MERCHANTABILITY AND FITNESS FOR A PARTICULAR
 * PURPOSE ARE DISCLAIMED.  IN NO EVENT SHALL THE COPYRIGHT OWNER OR
 * CONTRIBUTORS BE LIABLE FOR ANY DIRECT, INDIRECT, INCIDENTAL, SPECIAL,
 * EXEMPLARY, OR CONSEQUENTIAL DAMAGES (INCLUDING, BUT NOT LIMITED TO,
 * PROCUREMENT OF SUBSTITUTE GOODS OR SERVICES; LOSS OF USE, DATA, OR
 * PROFITS; OR BUSINESS INTERRUPTION) HOWEVER CAUSED AND ON ANY THEORY OF
 * LIABILITY, WHETHER IN CONTRACT, STRICT LIABILITY, OR TORT (INCLUDING
 * NEGLIGENCE OR OTHERWISE) ARISING IN ANY WAY OUT OF THE USE OF THIS
 * SOFTWARE, EVEN IF ADVISED OF THE POSSIBILITY OF SUCH DAMAGE.
 */

import java.lang.foreign.*;
import static java.lang.foreign.MemorySegment.NULL;
import static org.llvm.clang.Index_h.*;
import org.llvm.clang.*;

public class ASTPrinter {
    private static String asJavaString(MemorySegment clangStr) {
        String str = clang_getCString(clangStr).getUtf8String(0);
        clang_disposeString(clangStr);
        return str;
    }

    public static void main(String[] args) {
        if (args.length == 0) {
            System.err.println("java ASTPrinter <C source or header>");
            System.exit(1);
        }

        try (var arena = Arena.ofConfined()) {
            // parse the C header/source passed from the command line
            var index = clang_createIndex(0, 0);
            var tu = clang_parseTranslationUnit(index, arena.allocateUtf8String(args[0]),
                    NULL, 0, NULL, 0, CXTranslationUnit_None());
            // array trick to update within lambda
            var level = new int[1];
            var visitor = new MemorySegment[1];

            // clang Cursor visitor callback
            visitor[0] = CXCursorVisitor.allocate((cursor, parent, data) -> {
                var kind = clang_getCursorKind(cursor);
                var name = asJavaString(clang_getCursorSpelling(arena, cursor));
                var kindName = asJavaString(clang_getCursorKindSpelling(arena, kind));
                System.out.printf("%s %s %s", " ".repeat(level[0]), kindName, name);
                var type = clang_getCursorType(arena, cursor);
                if (CXType.kind$get(type) != CXType_Invalid()) {
                    var typeName = asJavaString(clang_getTypeSpelling(arena, type));
                    System.out.printf(" <%s>", typeName);
                }
                System.out.println();

                // visit children
                level[0]++;
                clang_visitChildren(cursor, visitor[0], NULL);
                level[0]--;

                return CXChildVisit_Continue();
<<<<<<< HEAD
            }, arena.scope());
=======
            }, arena);
>>>>>>> 3250ae2b

            // get the AST root and visit it
            var root = clang_getTranslationUnitCursor(arena, tu);
            clang_visitChildren(root, visitor[0], NULL);

            clang_disposeTranslationUnit(tu);
            clang_disposeIndex(index);
        }
    }
}<|MERGE_RESOLUTION|>--- conflicted
+++ resolved
@@ -75,11 +75,7 @@
                 level[0]--;
 
                 return CXChildVisit_Continue();
-<<<<<<< HEAD
-            }, arena.scope());
-=======
             }, arena);
->>>>>>> 3250ae2b
 
             // get the AST root and visit it
             var root = clang_getTranslationUnitCursor(arena, tu);
