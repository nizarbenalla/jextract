/*
 * Copyright (c) 2022, Oracle and/or its affiliates. All rights reserved.
 *
 * Redistribution and use in source and binary forms, with or without
 * modification, are permitted provided that the following conditions
 * are met:
 *
 *   - Redistributions of source code must retain the above copyright
 *     notice, this list of conditions and the following disclaimer.
 *
 *   - Redistributions in binary form must reproduce the above copyright
 *     notice, this list of conditions and the following disclaimer in the
 *     documentation and/or other materials provided with the distribution.
 *
 *   - Neither the name of Oracle nor the names of its
 *     contributors may be used to endorse or promote products derived
 *     from this software without specific prior written permission.
 *
 * THIS SOFTWARE IS PROVIDED BY THE COPYRIGHT HOLDERS AND CONTRIBUTORS "AS
 * IS" AND ANY EXPRESS OR IMPLIED WARRANTIES, INCLUDING, BUT NOT LIMITED TO,
 * THE IMPLIED WARRANTIES OF MERCHANTABILITY AND FITNESS FOR A PARTICULAR
 * PURPOSE ARE DISCLAIMED.  IN NO EVENT SHALL THE COPYRIGHT OWNER OR
 * CONTRIBUTORS BE LIABLE FOR ANY DIRECT, INDIRECT, INCIDENTAL, SPECIAL,
 * EXEMPLARY, OR CONSEQUENTIAL DAMAGES (INCLUDING, BUT NOT LIMITED TO,
 * PROCUREMENT OF SUBSTITUTE GOODS OR SERVICES; LOSS OF USE, DATA, OR
 * PROFITS; OR BUSINESS INTERRUPTION) HOWEVER CAUSED AND ON ANY THEORY OF
 * LIABILITY, WHETHER IN CONTRACT, STRICT LIABILITY, OR TORT (INCLUDING
 * NEGLIGENCE OR OTHERWISE) ARISING IN ANY WAY OUT OF THE USE OF THIS
 * SOFTWARE, EVEN IF ADVISED OF THE POSSIBILITY OF SUCH DAMAGE.
 */

import java.lang.foreign.*;
import static java.lang.foreign.MemorySegment.NULL;
import static org.pcre.Pcre.*;

class PcreCheck {
  public static void main(String[] args) {
    if (args.length < 2) {
      System.err.println("java PcreCheck <regex> <string>");
      System.exit(1);
    }

<<<<<<< HEAD
    try (var arena = Arena.openConfined()) {
=======
    try (var arena = Arena.ofConfined()) {
>>>>>>> 3250ae2b
      // given regex to C string
      var pattern = arena.allocateUtf8String(args[0]);
      var patternSize = args[0].length();

      // output params from pcre2_compile_8
      var errcodePtr = arena.allocate(C_INT);
      var erroffPtr = arena.allocate(C_LONG);

      // compile the given regex
      var re = pcre2_compile_8(pattern, patternSize, 0,
          errcodePtr, erroffPtr, NULL);

      // if compilation failed, report error and exit
      if (re.equals(NULL)) {
        var buffer = arena.allocateArray(C_CHAR, 128L);
        pcre2_get_error_message_8(errcodePtr.get(C_INT, 0),
            buffer, 127);
        System.err.printf("regex compilation failed: %s\n",
            buffer.getUtf8String(0));
        System.exit(2);
      }

      var ovecsize = 64;
      var matchData = pcre2_match_data_create_8(ovecsize, NULL);

      var subject = arena.allocateUtf8String(args[1]);
      var subjectSize = args[1].length();
      var rc = pcre2_match_8(re, subject, subjectSize, 0, 0, matchData, NULL);
      if (rc == 0) {
        System.err.printf("offset vector too small: %d\n",rc);
      } else if (rc < 0) {
        System.err.println("no match found!");
      } else {
        var ovector = pcre2_get_ovector_pointer_8(matchData);
        var subjectArray = subject.toArray(C_CHAR);
        for (int i = 0; i < rc; i++) {
          var start = ovector.getAtIndex(C_LONG, 2*i);
          var end = ovector.getAtIndex(C_LONG, (2*i + 1));
          System.out.printf("%d: %s\n", i,
            new String(subjectArray, (int)start, (int)(end-start)));
        }
      }

      pcre2_match_data_free_8(matchData);
      pcre2_code_free_8(re);
    }
  }
}<|MERGE_RESOLUTION|>--- conflicted
+++ resolved
@@ -40,11 +40,7 @@
       System.exit(1);
     }
 
-<<<<<<< HEAD
-    try (var arena = Arena.openConfined()) {
-=======
     try (var arena = Arena.ofConfined()) {
->>>>>>> 3250ae2b
       // given regex to C string
       var pattern = arena.allocateUtf8String(args[0]);
       var patternSize = args[0].length();
